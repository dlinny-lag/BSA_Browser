--- conflicted
+++ resolved
@@ -52,19 +52,12 @@
                 case ArchiveFileSortOrder.Extra:
                     if (a is BA2TextureEntry && b is BA2TextureEntry)
                     {
-<<<<<<< HEAD
                         string af = Enum.GetName(typeof(DirectXTexUtility.DXGIFormat), (a as BA2TextureEntry).format);
                         string bf = Enum.GetName(typeof(DirectXTexUtility.DXGIFormat), (b as BA2TextureEntry).format);
-                        return SortingConfig.Descending ? string.CompareOrdinal(af, bf) :
-                                      string.CompareOrdinal(bf, af);
-=======
-                        string af = Enum.GetName(typeof(DXGI_FORMAT), (a as BA2TextureEntry).format);
-                        string bf = Enum.GetName(typeof(DXGI_FORMAT), (b as BA2TextureEntry).format);
 
                         return SortingConfig.Descending
                             ? string.CompareOrdinal(af, bf)
                             : string.CompareOrdinal(bf, af);
->>>>>>> edacc3cf
                     }
                     else
                     {
