--- conflicted
+++ resolved
@@ -22,21 +22,13 @@
 
         public CompressionFormat CompressionFormat { get; private set; }
 
-        public uint CompressionFlag { get; private set; }
-        
         public BA2Header(BinaryReader br)
         {
             Magic = ParseMagic(br.ReadChars(4));
             Version = br.ReadUInt32();
             Type = ParseType(br.ReadChars(4));
             NumFiles = br.ReadUInt32();
-<<<<<<< HEAD
             NameTableOffset = br.ReadUInt64(); 
-            Unknown1 = Version >= 2 ? br.ReadUInt32() : 0;
-            Unknown2 = Version >= 2 ? br.ReadUInt32() : 0;
-            CompressionFlag = Version >= 3 ? br.ReadUInt32() : 0;
-=======
-            NameTableOffset = br.ReadUInt64();
 
             Unknown1 = 0;
             Unknown2 = 0;
@@ -64,7 +56,6 @@
             {
                 CompressionFormat = CompressionFormat.Zip;
             }
->>>>>>> edacc3cf
         }
 
         private static BA2HeaderMagic ParseMagic(char[] chars)
