﻿using SharpBSABA2.Extensions;
using SharpBSABA2.Utils;
using System;
using System.Collections.Generic;
using System.IO;
using System.Linq;
<<<<<<< HEAD
using System.Runtime.InteropServices;
using DirectXTex;
using SharpBSABA2.Extensions;
using SharpBSABA2.Utils;
=======
>>>>>>> edacc3cf

namespace SharpBSABA2.BA2Util
{
    public class UnsupportedDDSException : Exception
    {
        public UnsupportedDDSException() : base() { }
        public UnsupportedDDSException(string message) : base(message) { }
        public UnsupportedDDSException(string message, Exception innerException) : base(message, innerException) { }
    }

    public class BA2TextureEntry : ArchiveEntry
    {
        private const uint TILE_MODE_DEFAULT = 0x08;
        private const uint XBOX_BASE_ALIGNMENT = 256;
        private const uint XBOX_XDK_VERSION = 13202;

        /// <summary>
        /// Gets or sets whether to generate DDS header.
        /// </summary>
        public bool GenerateTextureHeader { get; set; } = true;
        public List<BA2TextureChunk> Chunks { get; private set; } = new List<BA2TextureChunk>();
        public long dataSizePosition = -1;

        public readonly byte unk1;
        public readonly byte numChunks;
        public readonly ushort chunkHdrLen;
        public readonly ushort height;
        public readonly ushort width;
        public readonly byte numMips;
        public readonly byte format;
        public readonly byte isCubemap;
        public readonly byte tileMode;

        // After testing it seems like ALL textures are compressed.
        public override bool Compressed => this.Chunks[0].packSz != 0;
        public override uint Size
        {
            get
            {
                uint size = this.GetHeaderSize();
                bool compressed = Chunks[0].packSz != 0;

                foreach (var chunk in Chunks)
                    size += compressed ? chunk.packSz : chunk.fullSz;

                return size;
            }
        }
        
        public bool IsLz4 { get; private set; }
        
        // Start of with the size of the DDS Magic + DDS header + if applicable DDS DXT10 header
        public override uint RealSize => this.GetHeaderSize() + (uint)this.Chunks.Sum(x => Math.Max(x.fullSz, x.packSz));
        public override uint DisplaySize => this.GetHeaderSize() + (uint)this.Chunks.Sum(x => x.fullSz);
        public override ulong Offset => this.Chunks[0].offset;
        
        public DirectXTexUtility.DDSFlags DDSFlags { get; set; }

        public override ulong GetSizeInArchive(SharedExtractParams extractParams) => (ulong)Chunks.Sum(x => Compressed ? x.packSz : x.fullSz);

        public BA2TextureEntry(Archive ba2) : base(ba2)
        {
            nameHash = ba2.BinaryReader.ReadUInt32();
            Extension = new string(ba2.BinaryReader.ReadChars(4));
            dirHash = ba2.BinaryReader.ReadUInt32();

            if (ba2 is BA2 b) 
                IsLz4 = b.Header.CompressionFlag == 3;

            FullPath = dirHash > 0 ? $"{dirHash:X}_" : string.Empty;
            FullPath += $"{nameHash:X}.{Extension.TrimEnd('\0')}";
            FullPathOriginal = FullPath;

            unk1 = ba2.BinaryReader.ReadByte();
            numChunks = ba2.BinaryReader.ReadByte();
            chunkHdrLen = ba2.BinaryReader.ReadUInt16();
            height = ba2.BinaryReader.ReadUInt16();
            width = ba2.BinaryReader.ReadUInt16();
            numMips = ba2.BinaryReader.ReadByte();
            format = ba2.BinaryReader.ReadByte();
            isCubemap = ba2.BinaryReader.ReadByte();
            tileMode = ba2.BinaryReader.ReadByte();

            for (int i = 0; i < numChunks; i++)
            {
                this.Chunks.Add(new BA2TextureChunk(ba2.BinaryReader));
            }
        }

        public override string GetToolTipText()
        {
            string dxgi = Enum.GetName(typeof(DirectXTexUtility.DXGIFormat), format);

            return $"Name hash:\t {nameHash:X}\n" +
                $"Directory hash:\t {dirHash:X}\n" +
                $"DXGI format:\t {dxgi} ({format})\n" +
                $"Resolution:\t {width}x{height}\n" +
                $"Chunks:\t\t {numChunks}\n" +
                $"Chunk header len:\t {chunkHdrLen}\n" +
                $"Mipmaps:\t {numMips}\n" +
                $"Cubemap:\t {Convert.ToBoolean(isCubemap)}\n" +
                $"Tile mode:\t {tileMode}\n\n" +
                $"{nameof(unk1)}:\t\t {unk1}";
        }

        public bool IsFormatSupported()
        {
            return Enum.IsDefined(typeof(DirectXTexUtility.DXGIFormat), (uint)format);
        }

        private uint _headerSize = 0;
        private DirectXTexUtility.TexMetadata? _metadata = default;
        
        private uint GetHeaderSize()
        {
            if (_headerSize > 0)
                return _headerSize;
            
            uint size = 0;
            
            size += (uint) Marshal.SizeOf(DirectXTexUtility.DDSHeader.DDSMagic);
            size += (uint) Marshal.SizeOf<DirectXTexUtility.DDSHeader>();
            var metadata = DirectXTexUtility.GenerateMetadata(width, height, numMips, (DirectXTexUtility.DXGIFormat) format, isCubemap == 1);
            var pixelFormat = DirectXTexUtility.GetPixelFormat(metadata);
            var hasDx10Header = DirectXTexUtility.HasDx10Header(pixelFormat);
            if (hasDx10Header)
                size += (uint) Marshal.SizeOf<DirectXTexUtility.DX10Header>();

            _metadata = metadata;
            
            return _headerSize = size;
        }

        private void WriteHeader(BinaryWriter bw)
        {
<<<<<<< HEAD
            var metadata = _metadata ?? DirectXTexUtility.GenerateMetadata(width, height, numMips, (DirectXTexUtility.DXGIFormat) format, isCubemap == 1);
            DirectXTexUtility.GenerateDDSHeader(metadata, DDSFlags, out var header, out var header10);
            var headerBytes = DirectXTexUtility.EncodeDDSHeader(header, header10);

            bw.Write(headerBytes);
=======
            var ddsHeader = new DDS_HEADER();

            ddsHeader.dwSize = DDS_HEADER.GetSize();
            ddsHeader.dwHeaderFlags = DDS.DDS_HEADER_FLAGS_TEXTURE | DDS.DDS_HEADER_FLAGS_LINEARSIZE | DDS.DDS_HEADER_FLAGS_MIPMAP;
            ddsHeader.dwHeight = height;
            ddsHeader.dwWidth = width;
            ddsHeader.dwDepth = 1;
            ddsHeader.dwMipMapCount = numMips;
            ddsHeader.PixelFormat.dwSize = DDS_PIXELFORMAT.GetSize();
            ddsHeader.dwCubemapFlags = isCubemap == 1 ? (uint)(DDSCAPS2.CUBEMAP
                | DDSCAPS2.CUBEMAP_NEGATIVEX | DDSCAPS2.CUBEMAP_POSITIVEX
                | DDSCAPS2.CUBEMAP_NEGATIVEY | DDSCAPS2.CUBEMAP_POSITIVEY
                | DDSCAPS2.CUBEMAP_NEGATIVEZ | DDSCAPS2.CUBEMAP_POSITIVEZ
                | DDSCAPS2.CUBEMAP_ALLFACES) : 0u;

            switch ((DXGI_FORMAT)format)
            {
                case DXGI_FORMAT.BC1_UNORM:
                    ddsHeader.PixelFormat.dwFlags = DDS.DDS_FOURCC;
                    ddsHeader.PixelFormat.dwFourCC = DDS.MAKEFOURCC('D', 'X', 'T', '1');
                    ddsHeader.dwPitchOrLinearSize = (uint)(width * height / 2); // 4bpp
                    break;
                case DXGI_FORMAT.BC2_UNORM:
                    ddsHeader.PixelFormat.dwFlags = DDS.DDS_FOURCC;
                    ddsHeader.PixelFormat.dwFourCC = DDS.MAKEFOURCC('D', 'X', 'T', '3');
                    ddsHeader.dwPitchOrLinearSize = (uint)(width * height); // 8bpp
                    break;
                case DXGI_FORMAT.BC5_UNORM:
                    ddsHeader.PixelFormat.dwFlags = DDS.DDS_FOURCC;
                    ddsHeader.PixelFormat.dwFourCC = DDS.MAKEFOURCC('B', 'C', '5', 'U');
                    ddsHeader.dwPitchOrLinearSize = (uint)(width * height); // 8bpp
                    break;
                case DXGI_FORMAT.BC1_UNORM_SRGB:
                    ddsHeader.PixelFormat.dwFlags = DDS.DDS_FOURCC;
                    ddsHeader.PixelFormat.dwFourCC = DDS.MAKEFOURCC('D', 'X', '1', '0');
                    ddsHeader.dwPitchOrLinearSize = (uint)(width * height / 2); // 4bpp
                    break;
                case DXGI_FORMAT.BC3_UNORM_SRGB:
                case DXGI_FORMAT.BC7_UNORM_SRGB:
                case DXGI_FORMAT.R32G32B32A32_FLOAT:
                    ddsHeader.PixelFormat.dwFlags = DDS.DDS_FOURCC;
                    ddsHeader.PixelFormat.dwFourCC = DDS.MAKEFOURCC('D', 'X', '1', '0');
                    ddsHeader.dwPitchOrLinearSize = (uint)(width * height); // 8bpp
                    break;
                case DXGI_FORMAT.R8G8B8A8_UNORM:
                    ddsHeader.dwHeaderFlags = 0x2100F;
                    ddsHeader.PixelFormat.dwFlags = DDS.DDS_RGBA;
                    ddsHeader.PixelFormat.dwRGBBitCount = 32;
                    ddsHeader.PixelFormat.dwRBitMask = 0x000000FF;
                    ddsHeader.PixelFormat.dwGBitMask = 0x0000FF00;
                    ddsHeader.PixelFormat.dwBBitMask = 0x00FF0000;
                    ddsHeader.PixelFormat.dwABitMask = 0xFF000000;
                    ddsHeader.dwPitchOrLinearSize = (uint)(width * 4);
                    break;
                case DXGI_FORMAT.B5G6R5_UNORM:
                    ddsHeader.PixelFormat.dwFlags = DDS.DDS_RGB;
                    ddsHeader.PixelFormat.dwRGBBitCount = 16;
                    ddsHeader.PixelFormat.dwRBitMask = 0x0000f800;
                    ddsHeader.PixelFormat.dwGBitMask = 0x000007e0;
                    ddsHeader.PixelFormat.dwBBitMask = 0x0000001f;
                    ddsHeader.dwPitchOrLinearSize = (uint)(width * height * 2); // 16bpp
                    break;
                case DXGI_FORMAT.B8G8R8X8_UNORM:
                    ddsHeader.PixelFormat.dwFlags = DDS.DDS_RGBA;
                    ddsHeader.PixelFormat.dwRGBBitCount = 32;
                    ddsHeader.PixelFormat.dwRBitMask = 0x00FF0000;
                    ddsHeader.PixelFormat.dwGBitMask = 0x0000FF00;
                    ddsHeader.PixelFormat.dwBBitMask = 0x000000FF;
                    ddsHeader.PixelFormat.dwABitMask = 0xFF000000;
                    ddsHeader.dwPitchOrLinearSize = (uint)(width * height * 4); // 32bpp
                    break;

                case DXGI_FORMAT.R16G16B16A16_FLOAT:
                    ddsHeader.dwHeaderFlags = 0x2100F;
                    ddsHeader.dwDepth = 1;
                    ddsHeader.PixelFormat.dwFlags = DDS.DDS_FOURCC;
                    ddsHeader.PixelFormat.dwFourCC = 0x71;
                    ddsHeader.dwPitchOrLinearSize = (uint)(width * 8);
                    break;
                case DXGI_FORMAT.R16G16B16A16_UNORM:
                    ddsHeader.dwHeaderFlags = 0x2100F;
                    ddsHeader.dwDepth = 1;
                    ddsHeader.PixelFormat.dwFlags = DDS.DDS_FOURCC;
                    ddsHeader.PixelFormat.dwFourCC = 0x24;
                    ddsHeader.dwPitchOrLinearSize = (uint)(width * 8);
                    break;
                case DXGI_FORMAT.R8G8B8A8_UNORM_SRGB:
                    ddsHeader.dwHeaderFlags = 0x2100F;
                    ddsHeader.PixelFormat.dwFlags = DDS.DDS_FOURCC;
                    ddsHeader.PixelFormat.dwFourCC = DDS.MAKEFOURCC('D', 'X', '1', '0');
                    ddsHeader.dwPitchOrLinearSize = (uint)(width * 4);
                    break;
                case DXGI_FORMAT.R8_UNORM:
                    ddsHeader.dwHeaderFlags = 0x2100F;
                    ddsHeader.PixelFormat.dwFlags = 0x20000;
                    ddsHeader.PixelFormat.dwRGBBitCount = 8;
                    ddsHeader.PixelFormat.dwRBitMask = 0xFF;
                    ddsHeader.dwPitchOrLinearSize = width;
                    break;
                case DXGI_FORMAT.R8G8B8A8_SNORM:
                    ddsHeader.dwHeaderFlags = 0x2100F;
                    ddsHeader.PixelFormat.dwFlags = 0x00080000;
                    ddsHeader.PixelFormat.dwRGBBitCount = 32;
                    ddsHeader.PixelFormat.dwRBitMask = 0x000000FF;
                    ddsHeader.PixelFormat.dwGBitMask = 0x0000FF00;
                    ddsHeader.PixelFormat.dwBBitMask = 0x00FF0000;
                    ddsHeader.PixelFormat.dwABitMask = 0xFF000000;
                    ddsHeader.dwPitchOrLinearSize = (uint)(width * 4);
                    break;
                case DXGI_FORMAT.BC3_UNORM:
                    ddsHeader.PixelFormat.dwFlags = DDS.DDS_FOURCC;
                    ddsHeader.PixelFormat.dwFourCC = DDS.MAKEFOURCC('D', 'X', 'T', '5');
                    ddsHeader.dwPitchOrLinearSize = (uint)(width * height); // 8bpp
                    break;
                case DXGI_FORMAT.BC4_UNORM:
                    ddsHeader.dwHeaderFlags = 0xA1007;
                    ddsHeader.PixelFormat.dwFlags = DDS.DDS_FOURCC;
                    ddsHeader.PixelFormat.dwFourCC = DDS.MAKEFOURCC('B', 'C', '4', 'U');
                    ddsHeader.dwPitchOrLinearSize = (uint)((width / 4) * (height / 4) * 8);
                    break;
                case DXGI_FORMAT.BC5_SNORM:
                    ddsHeader.PixelFormat.dwFlags = DDS.DDS_FOURCC;
                    ddsHeader.PixelFormat.dwFourCC = DDS.MAKEFOURCC('B', 'C', '5', 'S');
                    ddsHeader.dwPitchOrLinearSize = (uint)(width * height); // 8bpp
                    break;
                case DXGI_FORMAT.B8G8R8A8_UNORM:
                    ddsHeader.dwHeaderFlags = 0x2100F;
                    ddsHeader.PixelFormat.dwFlags = DDS.DDS_RGBA;
                    ddsHeader.PixelFormat.dwRGBBitCount = 32;
                    ddsHeader.PixelFormat.dwRBitMask = 0x00FF0000;
                    ddsHeader.PixelFormat.dwGBitMask = 0x0000FF00;
                    ddsHeader.PixelFormat.dwBBitMask = 0x000000FF;
                    ddsHeader.PixelFormat.dwABitMask = 0xFF000000;
                    ddsHeader.dwPitchOrLinearSize = (uint)(width * 4);
                    break;
                case DXGI_FORMAT.BC6H_UF16:
                    ddsHeader.PixelFormat.dwFlags = DDS.DDS_FOURCC;
                    ddsHeader.PixelFormat.dwFourCC = DDS.MAKEFOURCC('D', 'X', '1', '0');
                    ddsHeader.dwPitchOrLinearSize = (uint)(Math.Ceiling(width / 4m) * Math.Ceiling(height / 4m) * 16);
                    break;
                case DXGI_FORMAT.BC7_UNORM:
                    ddsHeader.PixelFormat.dwFlags = DDS.DDS_FOURCC;
                    ddsHeader.PixelFormat.dwFourCC = DDS.MAKEFOURCC('D', 'X', '1', '0');
                    ddsHeader.dwPitchOrLinearSize = (uint)((Math.Ceiling(width / 4m)) * (Math.Ceiling(height / 4m)) * 16);
                    break;
                default:
                    throw new UnsupportedDDSException("Unsupported DDS header format. File: " + this.FullPath);
            }

            ddsHeader.dwSurfaceFlags = DDS.DDS_SURFACE_FLAGS_TEXTURE;

            if (numMips > 1)
            {
                ddsHeader.dwSurfaceFlags |= DDS.DDS_SURFACE_FLAGS_COMPLEX | DDS.DDS_SURFACE_FLAGS_MIPMAP;
            }
            else if (isCubemap == 1)
            {
                ddsHeader.dwSurfaceFlags |= DDS.DDS_SURFACE_FLAGS_COMPLEX;
            }

            // Version 7 has 0xFE00 added to surface flags when files have multiple mipmaps and are cubemaps.
            // Unknown what 0xFE00 means currently.
            if ((this.Archive as BA2).Header.Version == 7 && numMips > 1 && isCubemap == 1)
            {
                ddsHeader.dwSurfaceFlags |= 0xFE00;
                ddsHeader.dwCubemapFlags = 0x0; // This is also reset for some reason
            }

            // If tileMode is NOT TILE_MODE_DEFAULT assume Xbox format
            if (tileMode != TILE_MODE_DEFAULT)
            {
                switch ((DXGI_FORMAT)format)
                {
                    case DXGI_FORMAT.BC1_UNORM:
                    case DXGI_FORMAT.BC1_UNORM_SRGB:
                    case DXGI_FORMAT.BC2_UNORM:
                    case DXGI_FORMAT.BC3_UNORM:
                    case DXGI_FORMAT.BC3_UNORM_SRGB:
                    case DXGI_FORMAT.BC4_UNORM:
                    case DXGI_FORMAT.BC5_SNORM:
                    case DXGI_FORMAT.BC5_UNORM:
                    case DXGI_FORMAT.BC7_UNORM:
                    case DXGI_FORMAT.BC7_UNORM_SRGB:
                        ddsHeader.PixelFormat.dwFourCC = DDS.MAKEFOURCC('X', 'B', 'O', 'X');
                        break;
                }
            }

            bw.Write((uint)DDS.DDS_MAGIC);
            ddsHeader.Write(bw);

            switch ((DXGI_FORMAT)format)
            {
                case DXGI_FORMAT.BC1_UNORM_SRGB:
                case DXGI_FORMAT.BC3_UNORM_SRGB:
                case DXGI_FORMAT.BC6H_UF16:
                case DXGI_FORMAT.BC7_UNORM:
                case DXGI_FORMAT.BC7_UNORM_SRGB:
                case DXGI_FORMAT.R32G32B32A32_FLOAT:
                case DXGI_FORMAT.R8G8B8A8_UNORM_SRGB:
                    new DDS_HEADER_DXT10()
                    {
                        dxgiFormat = format,
                        resourceDimension = (uint)DXT10_RESOURCE_DIMENSION.DIMENSION_TEXTURE2D,
                        miscFlag = isCubemap == 1 ? DDS.DDS_RESOURCE_MISC_TEXTURECUBE : 0u,
                        arraySize = 1,
                        miscFlags2 = DDS.DDS_ALPHA_MODE_UNKNOWN
                    }.Write(bw);
                    break;
                default:
                    if (tileMode != TILE_MODE_DEFAULT)
                    {
                        new DDS_HEADER_DXT10()
                        {
                            dxgiFormat = format,
                            resourceDimension = (uint)DXT10_RESOURCE_DIMENSION.DIMENSION_TEXTURE2D,
                            miscFlag = isCubemap == 1 ? DDS.DDS_RESOURCE_MISC_TEXTURECUBE : 0u,
                            arraySize = 1,
                            miscFlags2 = DDS.DDS_ALPHA_MODE_UNKNOWN
                        }.Write(bw);
                    }
                    break;
            }

            // If tileMode is NOT TILE_MODE_DEFAULT assume Xbox format
            if (tileMode != TILE_MODE_DEFAULT)
            {
                bw.Write((uint)tileMode);
                bw.Write(XBOX_BASE_ALIGNMENT);
                dataSizePosition = bw.BaseStream.Position;
                bw.Write((uint)0);
                bw.Write(XBOX_XDK_VERSION);
            }
>>>>>>> edacc3cf
        }

        protected override void WriteDataToStream(Stream stream, SharedExtractParams extractParams, bool decompress = true)
        {
            var bw = new BinaryWriter(stream);
            var reader = extractParams.Reader;

            // Reset at start since value might still be in used for a bit after
            this.BytesWritten = 0;

            if (decompress && GenerateTextureHeader) 
                this.WriteHeader(bw);

            for (int i = 0; i < numChunks; i++)
            {
                bool isCompressed = this.Chunks[i].packSz != 0;
                ulong prev = this.BytesWritten;

                reader.BaseStream.Seek((long)this.Chunks[i].offset, SeekOrigin.Begin);

                if (decompress && isCompressed)
                {
                    if (IsLz4)
                        CompressionUtils.DecompressLZ4(
                            reader.BaseStream,
                            this.Chunks[i].packSz,
                            stream,
                            Chunks[i].fullSz,
                            bytesWritten => this.BytesWritten = prev + bytesWritten
                        );
                    else
                        CompressionUtils.Decompress(
                            reader.BaseStream,
                            this.Chunks[i].packSz,
                            stream,
                            bytesWritten => this.BytesWritten = prev + bytesWritten,
                            extractParams
                        );
                }
                else
                {
<<<<<<< HEAD
                    StreamUtils.WriteSectionToStream(reader.BaseStream,
                        Chunks[i].fullSz,
                        stream,
                        bytesWritten => this.BytesWritten = prev + bytesWritten);
=======
                    if ((this.Archive as BA2).Header.CompressionFormat == CompressionFormat.LZ4)
                    {
                        CompressionUtils.DecompressLZ4(reader.BaseStream,
                            this.Chunks[i].packSz,
                            this.Chunks[i].fullSz,
                            stream,
                            BytesWritten => this.BytesWritten = prev + BytesWritten);
                    }
                    else
                    {
                        CompressionUtils.Decompress(reader.BaseStream,
                            this.Chunks[i].packSz,
                            stream,
                            bytesWritten => this.BytesWritten = prev + bytesWritten,
                            extractParams);
                    }
>>>>>>> edacc3cf
                }
            }

            if (dataSizePosition > -1)
            {
                bw.WriteAt(dataSizePosition, (uint)bw.BaseStream.Length - 164);
            }
        }
    }
}<|MERGE_RESOLUTION|>--- conflicted
+++ resolved
@@ -4,13 +4,8 @@
 using System.Collections.Generic;
 using System.IO;
 using System.Linq;
-<<<<<<< HEAD
 using System.Runtime.InteropServices;
 using DirectXTex;
-using SharpBSABA2.Extensions;
-using SharpBSABA2.Utils;
-=======
->>>>>>> edacc3cf
 
 namespace SharpBSABA2.BA2Util
 {
@@ -121,38 +116,31 @@
             return Enum.IsDefined(typeof(DirectXTexUtility.DXGIFormat), (uint)format);
         }
 
-        private uint _headerSize = 0;
-        private DirectXTexUtility.TexMetadata? _metadata = default;
-        
         private uint GetHeaderSize()
         {
-            if (_headerSize > 0)
-                return _headerSize;
-            
             uint size = 0;
-            
-            size += (uint) Marshal.SizeOf(DirectXTexUtility.DDSHeader.DDSMagic);
-            size += (uint) Marshal.SizeOf<DirectXTexUtility.DDSHeader>();
-            var metadata = DirectXTexUtility.GenerateMetadata(width, height, numMips, (DirectXTexUtility.DXGIFormat) format, isCubemap == 1);
-            var pixelFormat = DirectXTexUtility.GetPixelFormat(metadata);
-            var hasDx10Header = DirectXTexUtility.HasDx10Header(pixelFormat);
-            if (hasDx10Header)
-                size += (uint) Marshal.SizeOf<DirectXTexUtility.DX10Header>();
-
-            _metadata = metadata;
-            
-            return _headerSize = size;
+
+            // DDS.DDS_MAGIC
+            size += 4;
+            size += DDS_HEADER.GetSize();
+
+            // If DXT10 add that size too
+            switch ((DXGI_FORMAT)format)
+            {
+                case DXGI_FORMAT.BC1_UNORM_SRGB:
+                case DXGI_FORMAT.BC3_UNORM_SRGB:
+                case DXGI_FORMAT.BC4_UNORM:
+                case DXGI_FORMAT.BC5_SNORM:
+                case DXGI_FORMAT.BC7_UNORM:
+                case DXGI_FORMAT.BC7_UNORM_SRGB:
+                    size += DDS_HEADER_DXT10.GetSize();
+                    break;
+            }
+            return size;
         }
 
         private void WriteHeader(BinaryWriter bw)
         {
-<<<<<<< HEAD
-            var metadata = _metadata ?? DirectXTexUtility.GenerateMetadata(width, height, numMips, (DirectXTexUtility.DXGIFormat) format, isCubemap == 1);
-            DirectXTexUtility.GenerateDDSHeader(metadata, DDSFlags, out var header, out var header10);
-            var headerBytes = DirectXTexUtility.EncodeDDSHeader(header, header10);
-
-            bw.Write(headerBytes);
-=======
             var ddsHeader = new DDS_HEADER();
 
             ddsHeader.dwSize = DDS_HEADER.GetSize();
@@ -160,8 +148,8 @@
             ddsHeader.dwHeight = height;
             ddsHeader.dwWidth = width;
             ddsHeader.dwDepth = 1;
-            ddsHeader.dwMipMapCount = numMips;
-            ddsHeader.PixelFormat.dwSize = DDS_PIXELFORMAT.GetSize();
+            if (hasDx10Header)
+                size += (uint) Marshal.SizeOf<DirectXTexUtility.DX10Header>();
             ddsHeader.dwCubemapFlags = isCubemap == 1 ? (uint)(DDSCAPS2.CUBEMAP
                 | DDSCAPS2.CUBEMAP_NEGATIVEX | DDSCAPS2.CUBEMAP_POSITIVEX
                 | DDSCAPS2.CUBEMAP_NEGATIVEY | DDSCAPS2.CUBEMAP_POSITIVEY
@@ -386,7 +374,6 @@
                 bw.Write((uint)0);
                 bw.Write(XBOX_XDK_VERSION);
             }
->>>>>>> edacc3cf
         }
 
         protected override void WriteDataToStream(Stream stream, SharedExtractParams extractParams, bool decompress = true)
@@ -397,8 +384,10 @@
             // Reset at start since value might still be in used for a bit after
             this.BytesWritten = 0;
 
-            if (decompress && GenerateTextureHeader) 
+            if (decompress && GenerateTextureHeader)
+            {
                 this.WriteHeader(bw);
+            }
 
             for (int i = 0; i < numChunks; i++)
             {
@@ -428,12 +417,6 @@
                 }
                 else
                 {
-<<<<<<< HEAD
-                    StreamUtils.WriteSectionToStream(reader.BaseStream,
-                        Chunks[i].fullSz,
-                        stream,
-                        bytesWritten => this.BytesWritten = prev + bytesWritten);
-=======
                     if ((this.Archive as BA2).Header.CompressionFormat == CompressionFormat.LZ4)
                     {
                         CompressionUtils.DecompressLZ4(reader.BaseStream,
@@ -450,7 +433,6 @@
                             bytesWritten => this.BytesWritten = prev + bytesWritten,
                             extractParams);
                     }
->>>>>>> edacc3cf
                 }
             }
 
